import { Injectable } from '@angular/core';
import { HttpClient, HttpHeaders } from '@angular/common/http';
import { Observable, of, throwError } from 'rxjs';
import { map, catchError } from 'rxjs/operators';
import {
  MCPCredentials,
<<<<<<< HEAD
=======
  MCPFileResponse,
>>>>>>> 27277a29
  FigmaPage,
  DesignToken,
  LocalStyle,
  FigmaComponent,
  ProcessedArtboard
} from '../interfaces/figma.interface';

@Injectable({
  providedIn: 'root'
})
export class MCPConnectionService {

  constructor(private http: HttpClient) {}

  /**
   * Test MCP connection
   */
  testConnection(credentials: MCPCredentials): Observable<{ success: boolean; message: string }> {
    const headers = this.getHeaders(credentials);
    const apiUrl = `${credentials.serverUrl}/health`;
    
    return this.http.get(apiUrl, { headers }).pipe(
<<<<<<< HEAD
      map(() => ({
        success: true,
        message: 'MCP connection successful'
      })),
      catchError(error => of({
        success: false,
        message: error.message || 'MCP connection failed'
      }))
=======

>>>>>>> 27277a29
    );
  }

  /**
   * Get file data from MCP server
   */
  getFileData(credentials: MCPCredentials): Observable<MCPFileResponse> {
    const headers = this.getHeaders(credentials);
    const apiUrl = `${credentials.serverUrl}/projects/${credentials.projectId}/file`;
    
<<<<<<< HEAD
=======

>>>>>>> 27277a29
    return this.http.get<MCPFileResponse>(apiUrl, { headers }).pipe(
      catchError(this.handleError)
    );
  }

  /**
   * Get enhanced analysis from MCP server
   */
  getEnhancedAnalysis(credentials: MCPCredentials): Observable<{
    pages: FigmaPage[];
    designTokens: DesignToken[];
    localStyles: LocalStyle[];
    components: FigmaComponent[];
    artboards: ProcessedArtboard[];
    fileInfo: { name: string; lastModified: string; version: string };
  }> {
    return this.getFileData(credentials).pipe(
<<<<<<< HEAD
      map(mcpData => this.convertMCPToFigmaFormat(mcpData)),
      catchError(this.handleError)
    );
  }
=======
>>>>>>> 27277a29

  /**
   * Sync file changes
   */
  syncFileChanges(credentials: MCPCredentials): Observable<boolean> {
    const headers = this.getHeaders(credentials);
    
    return this.http.get(`${credentials.serverUrl}/projects/${credentials.projectId}/changes`, { headers }).pipe(
      map(() => true),
      catchError(() => of(false))
    );
  }

  /**
   * Fetch page artboards from MCP
   */
  fetchPageArtboards(pageId: string, credentials: MCPCredentials): Observable<any[]> {
    return this.getFileData(credentials).pipe(
      map(() => []), // Placeholder implementation
      catchError(() => of([]))
    );
  }

  private convertMCPToFigmaFormat(mcpData: MCPFileResponse): {
    pages: FigmaPage[];
    designTokens: DesignToken[];
    localStyles: LocalStyle[];
    components: FigmaComponent[];
    artboards: ProcessedArtboard[];
    fileInfo: { name: string; lastModified: string; version: string };
  } {
    return {
      pages: this.extractPagesFromMCP(mcpData),
      designTokens: this.extractDesignTokensFromMCP(mcpData),
      localStyles: this.extractLocalStylesFromMCP(mcpData),
      components: this.extractComponentsFromMCP(mcpData),
      artboards: this.extractArtboardsFromMCP(mcpData),
      fileInfo: {
<<<<<<< HEAD
        name: mcpData.name || 'MCP Project',
        lastModified: new Date().toISOString(),
        version: '1.0'
=======

>>>>>>> 27277a29
      }
    };
  }

  private extractPagesFromMCP(mcpData: MCPFileResponse): FigmaPage[] {
    return [];
  }

  private extractDesignTokensFromMCP(mcpData: MCPFileResponse): DesignToken[] {
    return [];
  }

  private extractLocalStylesFromMCP(mcpData: MCPFileResponse): LocalStyle[] {
    return [];
  }

  private extractComponentsFromMCP(mcpData: MCPFileResponse): FigmaComponent[] {
    return [];
  }

  private extractArtboardsFromMCP(mcpData: MCPFileResponse): ProcessedArtboard[] {
<<<<<<< HEAD
    return [];
=======

>>>>>>> 27277a29
  }

  private getHeaders(credentials: MCPCredentials): HttpHeaders {
    let headers = new HttpHeaders({
      'Content-Type': 'application/json'
    });
    
    if (credentials.apiKey) {
      headers = headers.set('Authorization', `Bearer ${credentials.apiKey}`);
    }
    
    return headers;
  }

  private handleError = (error: any): Observable<never> => {
    console.error('MCP API Error:', error);
    return throwError(() => ({
      message: error.message || 'MCP API error occurred',
      status: error.status || 0
    }));
  };
}<|MERGE_RESOLUTION|>--- conflicted
+++ resolved
@@ -4,10 +4,7 @@
 import { map, catchError } from 'rxjs/operators';
 import {
   MCPCredentials,
-<<<<<<< HEAD
-=======
-  MCPFileResponse,
->>>>>>> 27277a29
+
   FigmaPage,
   DesignToken,
   LocalStyle,
@@ -30,18 +27,7 @@
     const apiUrl = `${credentials.serverUrl}/health`;
     
     return this.http.get(apiUrl, { headers }).pipe(
-<<<<<<< HEAD
-      map(() => ({
-        success: true,
-        message: 'MCP connection successful'
-      })),
-      catchError(error => of({
-        success: false,
-        message: error.message || 'MCP connection failed'
-      }))
-=======
 
->>>>>>> 27277a29
     );
   }
 
@@ -52,10 +38,7 @@
     const headers = this.getHeaders(credentials);
     const apiUrl = `${credentials.serverUrl}/projects/${credentials.projectId}/file`;
     
-<<<<<<< HEAD
-=======
 
->>>>>>> 27277a29
     return this.http.get<MCPFileResponse>(apiUrl, { headers }).pipe(
       catchError(this.handleError)
     );
@@ -73,13 +56,7 @@
     fileInfo: { name: string; lastModified: string; version: string };
   }> {
     return this.getFileData(credentials).pipe(
-<<<<<<< HEAD
-      map(mcpData => this.convertMCPToFigmaFormat(mcpData)),
-      catchError(this.handleError)
-    );
-  }
-=======
->>>>>>> 27277a29
+
 
   /**
    * Sync file changes
@@ -118,13 +95,7 @@
       components: this.extractComponentsFromMCP(mcpData),
       artboards: this.extractArtboardsFromMCP(mcpData),
       fileInfo: {
-<<<<<<< HEAD
-        name: mcpData.name || 'MCP Project',
-        lastModified: new Date().toISOString(),
-        version: '1.0'
-=======
 
->>>>>>> 27277a29
       }
     };
   }
@@ -146,11 +117,7 @@
   }
 
   private extractArtboardsFromMCP(mcpData: MCPFileResponse): ProcessedArtboard[] {
-<<<<<<< HEAD
-    return [];
-=======
 
->>>>>>> 27277a29
   }
 
   private getHeaders(credentials: MCPCredentials): HttpHeaders {
