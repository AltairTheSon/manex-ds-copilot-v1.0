--- conflicted
+++ resolved
@@ -36,26 +36,7 @@
     const headers = this.getHeaders(credentials);
     const apiUrl = `${credentials.serverUrl}/health`;
     
-<<<<<<< HEAD
-    console.log('🔄 MCPService: Attempting MCP connection validation (Note: MCP is not a real service)');
-    console.log(`📡 API URL: ${apiUrl}`);
-    
-    return this.http.get(apiUrl, { headers }).pipe(
-      map(() => {
-        console.log('✅ MCPService: MCP connection validated (Note: this is likely a mock server)');
-        return true;
-      }),
-      catchError((error) => {
-        console.error('❌ MCPService: MCP connection validation failed:', error);
-=======
-    return this.http.get(`${credentials.serverUrl}/health`, { headers }).pipe(
-      map(() => {
-        console.log('MCP API: Connection validation successful');
-        return true;
-      }),
-      catchError((error) => {
-        console.error('MCP API: Connection validation failed:', error);
->>>>>>> 55177410
+
         return throwError(() => ({ 
           message: 'Failed to connect to MCP server. Note: MCP may not be a real service.',
           status: error.status || 0
@@ -75,27 +56,7 @@
     console.log('🔄 MCPService: Attempting MCP file data retrieval (Note: MCP is not a real service)');
     console.log(`📡 API URL: ${apiUrl}`);
     
-<<<<<<< HEAD
-    return this.http.get<MCPFileResponse>(apiUrl, { headers }).pipe(
-      map((response: MCPFileResponse) => {
-        console.log('✅ MCPService: MCP file data received (Note: this is likely mock data)', response);
-        return response;
-      }),
-      catchError((error) => {
-        console.error('❌ MCPService: MCP file data retrieval failed:', error);
-        return this.handleError(error);
-      })
-=======
-    return this.http.get<MCPFileResponse>(
-      `${credentials.serverUrl}/projects/${credentials.projectId}/file`, 
-      { headers }
-    ).pipe(
-      map((response) => {
-        console.log('MCP API: Successfully fetched file data');
-        return response;
-      }),
-      catchError(this.handleError)
->>>>>>> 55177410
+
     );
   }
 
@@ -110,24 +71,7 @@
     artboards: ProcessedArtboard[];
     fileInfo: { name: string; lastModified: string; version: string };
   }> {
-<<<<<<< HEAD
-    console.error('❌ MCPService: MCP enhanced analysis not implemented - this is a placeholder service');
-    // MCP (Model Context Protocol) is not a real design file service
-    return throwError(() => new Error('MCP enhanced analysis is not implemented. Please use Figma API instead.'));
-=======
-    console.log('MCP API: Getting enhanced analysis for project:', credentials.projectId);
-    
-    return this.getFileData(credentials).pipe(
-      map((mcpData) => {
-        console.error('MCP API: Enhanced analysis failed - functionality not implemented');
-        return this.convertMCPToFigmaFormat(mcpData);
-      }),
-      catchError((error) => {
-        console.error('MCP API: Enhanced analysis failed:', error);
-        return this.handleError(error);
-      })
-    );
->>>>>>> 55177410
+
   }
 
   /**
@@ -141,92 +85,42 @@
     artboards: ProcessedArtboard[];
     fileInfo: { name: string; lastModified: string; version: string };
   } {
-<<<<<<< HEAD
-    console.error('❌ MCPService: MCP format conversion not implemented - this is a placeholder service');
-    // MCP (Model Context Protocol) is not a real design file service
-    // This method should not return placeholder data
-    throw new Error('MCP format conversion is not implemented. Please use Figma API instead.');
-=======
-    console.error('MCP data conversion not implemented - requires actual MCP server response format specification');
-    
-    // Return proper error structure instead of placeholder data
-    throw new Error('MCP functionality not implemented - actual MCP server integration and response format parsing required');
->>>>>>> 55177410
+
   }
 
   /**
    * Extract pages from MCP data
    */
   private extractPagesFromMCP(mcpData: MCPFileResponse): FigmaPage[] {
-<<<<<<< HEAD
-    console.error('❌ MCPService: MCP pages extraction not implemented - this is a placeholder service');
-    // MCP (Model Context Protocol) is not a real design file service
-    // This service should not return placeholder data
-    throw new Error('MCP pages extraction is not implemented. Please use Figma API instead.');
-=======
-    // MCP format parsing implementation would need to be provided based on actual MCP server response format
-    throw new Error('MCP page extraction not implemented - requires actual MCP server response format specification');
->>>>>>> 55177410
+
   }
 
   /**
    * Extract design tokens from MCP data
    */
   private extractDesignTokensFromMCP(mcpData: MCPFileResponse): DesignToken[] {
-<<<<<<< HEAD
-    console.error('❌ MCPService: MCP design tokens extraction not implemented - this is a placeholder service');
-    // MCP (Model Context Protocol) is not a real design file service
-    // This service should not return placeholder data
-    throw new Error('MCP design tokens extraction is not implemented. Please use Figma API instead.');
-=======
-    // MCP format parsing implementation would need to be provided based on actual MCP server response format
-    throw new Error('MCP design token extraction not implemented - requires actual MCP server response format specification');
->>>>>>> 55177410
+
   }
 
   /**
    * Extract local styles from MCP data
    */
   private extractLocalStylesFromMCP(mcpData: MCPFileResponse): LocalStyle[] {
-<<<<<<< HEAD
-    console.error('❌ MCPService: MCP local styles extraction not implemented - this is a placeholder service');
-    // MCP (Model Context Protocol) is not a real design file service
-    // This service should not return placeholder data
-    throw new Error('MCP local styles extraction is not implemented. Please use Figma API instead.');
-=======
-    // MCP format parsing implementation would need to be provided based on actual MCP server response format
-    throw new Error('MCP local styles extraction not implemented - requires actual MCP server response format specification');
->>>>>>> 55177410
+
   }
 
   /**
    * Extract components from MCP data
    */
   private extractComponentsFromMCP(mcpData: MCPFileResponse): FigmaComponent[] {
-<<<<<<< HEAD
-    console.error('❌ MCPService: MCP components extraction not implemented - this is a placeholder service');
-    // MCP (Model Context Protocol) is not a real design file service
-    // This service should not return placeholder data
-    throw new Error('MCP components extraction is not implemented. Please use Figma API instead.');
-=======
-    // MCP format parsing implementation would need to be provided based on actual MCP server response format
-    throw new Error('MCP components extraction not implemented - requires actual MCP server response format specification');
->>>>>>> 55177410
+
   }
 
   /**
    * Extract artboards from MCP data
    */
   private extractArtboardsFromMCP(mcpData: MCPFileResponse): ProcessedArtboard[] {
-<<<<<<< HEAD
-    console.error('❌ MCPService: MCP artboards extraction not implemented - this is a placeholder service');
-    // MCP (Model Context Protocol) is not a real design file service
-    // This service should not return placeholder data
-    throw new Error('MCP artboards extraction is not implemented. Please use Figma API instead.');
-=======
-    // MCP format parsing implementation would need to be provided based on actual MCP server response format
-    throw new Error('MCP artboards extraction not implemented - requires actual MCP server response format specification');
->>>>>>> 55177410
+
   }
 
   /**
