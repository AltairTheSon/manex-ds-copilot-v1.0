import { Injectable } from '@angular/core';
import { HttpClient, HttpHeaders } from '@angular/common/http';
import { Observable, forkJoin, of, throwError } from 'rxjs';
import { map, switchMap, catchError } from 'rxjs/operators';
import {
  FigmaCredentials,
  FigmaFileResponse,
  FigmaImageResponse,
  ProcessedArtboard,
  DesignToken,
  FigmaApiError,
  FigmaPage,
  LocalStyle,
  FigmaComponent,
  FigmaNode,
  FigmaColor,
  Artboard
} from '../interfaces/figma.interface';

@Injectable({
  providedIn: 'root'
})
export class FigmaService {
  private readonly FIGMA_API_BASE = 'https://api.figma.com/v1';

  constructor(private http: HttpClient) {}

  /**
   * Get file data from Figma API
   */
  getFileData(credentials: FigmaCredentials): Observable<FigmaFileResponse> {
    const headers = this.getHeaders(credentials.accessToken);
    const url = `${this.FIGMA_API_BASE}/files/${credentials.fileId}`;
    
<<<<<<< HEAD
    return this.http.get<FigmaFileResponse>(url, { headers }).pipe(
=======
>>>>>>> 27277a29
      catchError(this.handleError)
    );
  }

  /**
   * Get file styles from Figma API
   */
  getFileStyles(credentials: FigmaCredentials): Observable<any> {
    const headers = this.getHeaders(credentials.accessToken);
    const url = `${this.FIGMA_API_BASE}/files/${credentials.fileId}/styles`;
    
<<<<<<< HEAD
    return this.http.get<any>(url, { headers }).pipe(
=======

>>>>>>> 27277a29
      catchError(this.handleError)
    );
  }

  /**
   * Get file components from Figma API
   */
  getFileComponents(credentials: FigmaCredentials): Observable<any> {
    const headers = this.getHeaders(credentials.accessToken);
<<<<<<< HEAD
    const url = `${this.FIGMA_API_BASE}/files/${credentials.fileId}/components`;
=======

>>>>>>> 27277a29
    
    return this.http.get<any>(url, { headers }).pipe(
      catchError(this.handleError)
    );
  }

  /**
   * Get images from Figma API
   */
  getImages(credentials: FigmaCredentials, nodeIds: string[]): Observable<FigmaImageResponse> {
    const headers = this.getHeaders(credentials.accessToken);
    const ids = nodeIds.join(',');
    const url = `${this.FIGMA_API_BASE}/images/${credentials.fileId}?ids=${ids}&format=png&scale=2`;
    
    return this.http.get<FigmaImageResponse>(url, { headers }).pipe(
      catchError(this.handleError)
    );
  }

  /**
   * Enhanced analysis method
   */
  getEnhancedAnalysis(credentials: FigmaCredentials): Observable<{
    pages: FigmaPage[];
    designTokens: DesignToken[];
    localStyles: LocalStyle[];
    components: FigmaComponent[];
    artboards: ProcessedArtboard[];
    fileInfo: { name: string; lastModified: string; version: string; thumbnailUrl: string };
  }> {
    return forkJoin({
      fileData: this.getFileData(credentials),
      stylesData: this.getFileStyles(credentials),
      componentsData: this.getFileComponents(credentials)
    }).pipe(
<<<<<<< HEAD
      switchMap(({ fileData, stylesData, componentsData }) => {
        const pages = this.extractPages(fileData);
        const designTokens = this.extractDesignTokens(stylesData, fileData);
        const localStyles = this.extractLocalStyles(stylesData, fileData);
        const extractedComponents = this.extractComponents(componentsData, fileData);
        
        const allNodeIds = [
          ...pages.map(p => p.id),
          ...extractedComponents.map(c => c.id || c.key),
          ...this.findAllFrames(fileData)
        ].filter(id => id && id.trim());
        
        if (allNodeIds.length > 0) {
          return this.getImages(credentials, allNodeIds).pipe(
            map(imageResponse => ({
              pages: this.populatePageThumbnails(pages, imageResponse),
              designTokens,
              localStyles,
              components: this.populateComponentThumbnails(extractedComponents, imageResponse),
              artboards: this.extractAllArtboards(fileData, imageResponse),
              fileInfo: this.extractFileInfo(fileData)
            }))
          );
        } else {
          return of({
            pages,
            designTokens,
            localStyles,
            components: extractedComponents,
            artboards: this.extractAllArtboards(fileData, { images: {} }),
            fileInfo: this.extractFileInfo(fileData)
          });
        }
=======

>>>>>>> 27277a29
      }),
      catchError(this.handleError)
    );
  }

  /**
   * Fetch page artboards
   */
  fetchPageArtboards(pageId: string, credentials: FigmaCredentials): Observable<Artboard[]> {
    return this.getFileData(credentials).pipe(
      switchMap((fileData: FigmaFileResponse) => {
        const page = this.findPageById(fileData.document, pageId);
        
        if (!page || !page.children) {
          return of([]);
        }

<<<<<<< HEAD
        const frames: Artboard[] = [];
=======

>>>>>>> 27277a29
        
        page.children.forEach(child => {
          if (child.type === 'FRAME' && child.absoluteBoundingBox) {
            frames.push({
              id: child.id,
              name: child.name,
<<<<<<< HEAD
              type: 'FRAME',
              thumbnail: '',
=======

>>>>>>> 27277a29
              absoluteBoundingBox: {
                x: child.absoluteBoundingBox.x,
                y: child.absoluteBoundingBox.y,
                width: child.absoluteBoundingBox.width,
                height: child.absoluteBoundingBox.height
              }
            });
          }
        });

        if (frames.length > 0) {
          const nodeIds = frames.map(frame => frame.id);
          return this.getImages(credentials, nodeIds).pipe(
            map((imageResponse: FigmaImageResponse) => {
              return frames.map(frame => ({
                ...frame,
                thumbnail: imageResponse.images[frame.id] || ''
              }));
            }),
            catchError(() => of(frames))
          );
        } else {
          return of([]);
        }
      }),
      catchError(() => of([]))
    );
  }

  /**
   * Sync file changes
   */
  syncFileChanges(credentials: FigmaCredentials): Observable<boolean> {
    return this.getFileData(credentials).pipe(
      map(() => true),
      catchError(() => of(false))
    );
  }

  // Private helper methods
  private getHeaders(accessToken: string): HttpHeaders {
    return new HttpHeaders({
      'Authorization': `Bearer ${accessToken}`,
      'Content-Type': 'application/json'
    });
<<<<<<< HEAD
  }

  private extractPages(fileData: FigmaFileResponse): FigmaPage[] {
    const pages: FigmaPage[] = [];
    
    if (fileData.document.children) {
      fileData.document.children.forEach(page => {
        if (page.type === 'CANVAS') {
          const frameChildren = page.children?.filter(child => child.type === 'FRAME') || [];
          
          pages.push({
            id: page.id,
            name: page.name,
            thumbnail: '',
            children: frameChildren
          });
        }
      });
    }
    
    return pages;
  }

  private extractDesignTokens(stylesData: any, fileData: FigmaFileResponse): DesignToken[] {
    const tokens: DesignToken[] = [];
    
    if (stylesData && stylesData.meta && stylesData.meta.styles) {
      Object.values(stylesData.meta.styles).forEach((style: any) => {
        if (style.style_type === 'FILL') {
          tokens.push({
            type: 'color',
            name: style.name,
            value: this.extractColorValue(style),
            description: style.description || '',
            category: this.categorizeToken(style.name)
          });
        }
      });
    }
    
    return tokens;
  }

  private extractLocalStyles(stylesData: any, fileData: FigmaFileResponse): LocalStyle[] {
    const localStyles: LocalStyle[] = [];
    
    if (stylesData && stylesData.meta && stylesData.meta.styles) {
      Object.values(stylesData.meta.styles).forEach((style: any) => {
        localStyles.push({
          id: style.node_id,
          name: style.name,
          type: style.style_type as 'FILL' | 'TEXT' | 'EFFECT',
          description: style.description || '',
          styleType: style.style_type
        });
      });
    }
    
    return localStyles;
  }

  private extractComponents(componentsData: any, fileData: FigmaFileResponse): FigmaComponent[] {
    const components: FigmaComponent[] = [];
    
    if (componentsData && componentsData.meta && componentsData.meta.components) {
      Object.values(componentsData.meta.components).forEach((component: any) => {
        components.push({
          id: component.node_id,
          key: component.key,
          name: component.name,
          description: component.description || '',
          documentationLinks: [],
          thumbnail: '',
          variants: [],
          properties: []
        });
      });
    }
    
    return components;
  }

=======
  }

  private extractPages(fileData: FigmaFileResponse): FigmaPage[] {
    const pages: FigmaPage[] = [];
    
    if (fileData.document.children) {
      fileData.document.children.forEach(page => {
        if (page.type === 'CANVAS') {
          const frameChildren = page.children?.filter(child => child.type === 'FRAME') || [];
          
          pages.push({
            id: page.id,
            name: page.name,
            thumbnail: '',
            children: frameChildren
          });
        }
      });
    }
    
    return pages;
  }

  private extractDesignTokens(stylesData: any, fileData: FigmaFileResponse): DesignToken[] {
    const tokens: DesignToken[] = [];
    
    if (stylesData && stylesData.meta && stylesData.meta.styles) {
      Object.values(stylesData.meta.styles).forEach((style: any) => {
        if (style.style_type === 'FILL') {
          tokens.push({
            type: 'color',
            name: style.name,
            value: this.extractColorValue(style),
            description: style.description || '',
            category: this.categorizeToken(style.name)
          });
        }
      });
    }
    
    return tokens;
  }

  private extractLocalStyles(stylesData: any, fileData: FigmaFileResponse): LocalStyle[] {
    const localStyles: LocalStyle[] = [];
    
    if (stylesData && stylesData.meta && stylesData.meta.styles) {
      Object.values(stylesData.meta.styles).forEach((style: any) => {
        localStyles.push({
          id: style.node_id,
          name: style.name,
          type: style.style_type as 'FILL' | 'TEXT' | 'EFFECT',
          description: style.description || '',
          styleType: style.style_type
        });
      });
    }
    
    return localStyles;
  }

  private extractComponents(componentsData: any, fileData: FigmaFileResponse): FigmaComponent[] {
    const components: FigmaComponent[] = [];
    
    if (componentsData && componentsData.meta && componentsData.meta.components) {
      Object.values(componentsData.meta.components).forEach((component: any) => {
        components.push({
          id: component.node_id,
          key: component.key,
          name: component.name,
          description: component.description || '',
          documentationLinks: [],
          thumbnail: '',
          variants: [],
          properties: []
        });
      });
    }
    
    return components;
  }

>>>>>>> 27277a29
  private findAllFrames(fileData: FigmaFileResponse): string[] {
    const frameIds: string[] = [];
    const MAX_FRAMES = 200;
    
    const traverseNode = (node: FigmaNode) => {
      if (frameIds.length >= MAX_FRAMES) {
        return;
      }
      
      if (node.type === 'FRAME' && node.absoluteBoundingBox) {
        frameIds.push(node.id);
      }
      
      if (node.children && Array.isArray(node.children)) {
        node.children.forEach(child => traverseNode(child));
      }
    };
    
    if (fileData.document?.children) {
      fileData.document.children.forEach(page => traverseNode(page));
    }
    
    return frameIds;
  }

  private populatePageThumbnails(pages: FigmaPage[], imageResponse: any): FigmaPage[] {
    return pages.map(page => ({
      ...page,
      thumbnail: imageResponse.images?.[page.id] || ''
    }));
  }

  private populateComponentThumbnails(components: FigmaComponent[], imageResponse: any): FigmaComponent[] {
    return components.map(component => ({
      ...component,
      thumbnail: imageResponse.images?.[component.id || component.key] || ''
    }));
  }

  private extractAllArtboards(fileData: FigmaFileResponse, imageResponse: any): ProcessedArtboard[] {
    const artboards: ProcessedArtboard[] = [];
    
    const traverseNode = (node: FigmaNode) => {
      if (node.type === 'FRAME' && node.absoluteBoundingBox) {
        artboards.push({
          id: node.id,
          name: node.name,
          imageUrl: imageResponse.images?.[node.id] || '',
          width: node.absoluteBoundingBox.width,
          height: node.absoluteBoundingBox.height,
          backgroundColor: this.extractBackgroundColor(node)
        });
      }
      
      if (node.children) {
        node.children.forEach(child => traverseNode(child));
      }
    };
    
    if (fileData.document?.children) {
      fileData.document.children.forEach(page => traverseNode(page));
    }
    
    return artboards;
  }

  private extractFileInfo(fileData: FigmaFileResponse): any {
    return {
      name: fileData.name || 'Untitled',
      lastModified: fileData.lastModified || new Date().toISOString(),
      version: fileData.version || '1.0',
      thumbnailUrl: fileData.thumbnailUrl || ''
    };
  }

  private findPageById(node: FigmaNode, pageId: string): FigmaNode | null {
    if (node.id === pageId) {
      return node;
    }
    
    if (node.children) {
      for (const child of node.children) {
        const found = this.findPageById(child, pageId);
        if (found) {
          return found;
        }
      }
    }
    
    return null;
  }

  private categorizeToken(tokenName: string): string {
    const name = tokenName.toLowerCase();
    if (name.includes('color') || name.includes('background')) {
      return 'colors';
    }
    if (name.includes('font') || name.includes('text')) {
      return 'typography';
    }
    if (name.includes('shadow') || name.includes('elevation')) {
      return 'effects';
    }
    return 'other';
  }

  private extractColorValue(style: any): string {
    if (style.fills && Array.isArray(style.fills) && style.fills.length > 0) {
      const fill = style.fills[0];
      if (fill.type === 'SOLID' && fill.color) {
        const r = Math.round(fill.color.r * 255);
        const g = Math.round(fill.color.g * 255);
        const b = Math.round(fill.color.b * 255);
        const a = fill.color.a || 1;
        return a === 1 ? `rgb(${r}, ${g}, ${b})` : `rgba(${r}, ${g}, ${b}, ${a})`;
      }
    }
    return '#000000';
  }

  private extractBackgroundColor(node: FigmaNode): string | undefined {
    if (node.backgroundColor) {
      return `rgb(${Math.round(node.backgroundColor.r * 255)}, ${Math.round(node.backgroundColor.g * 255)}, ${Math.round(node.backgroundColor.b * 255)})`;
    }
    return undefined;
  }

  private handleError = (error: any): Observable<never> => {
    console.error('Figma API Error:', error);
    const apiError: FigmaApiError = {
      message: error.message || 'An error occurred while connecting to Figma API',
      status: error.status || 0
    };
    return throwError(() => apiError);
  };
}<|MERGE_RESOLUTION|>--- conflicted
+++ resolved
@@ -32,10 +32,7 @@
     const headers = this.getHeaders(credentials.accessToken);
     const url = `${this.FIGMA_API_BASE}/files/${credentials.fileId}`;
     
-<<<<<<< HEAD
-    return this.http.get<FigmaFileResponse>(url, { headers }).pipe(
-=======
->>>>>>> 27277a29
+
       catchError(this.handleError)
     );
   }
@@ -47,11 +44,7 @@
     const headers = this.getHeaders(credentials.accessToken);
     const url = `${this.FIGMA_API_BASE}/files/${credentials.fileId}/styles`;
     
-<<<<<<< HEAD
-    return this.http.get<any>(url, { headers }).pipe(
-=======
-
->>>>>>> 27277a29
+
       catchError(this.handleError)
     );
   }
@@ -61,11 +54,7 @@
    */
   getFileComponents(credentials: FigmaCredentials): Observable<any> {
     const headers = this.getHeaders(credentials.accessToken);
-<<<<<<< HEAD
-    const url = `${this.FIGMA_API_BASE}/files/${credentials.fileId}/components`;
-=======
-
->>>>>>> 27277a29
+
     
     return this.http.get<any>(url, { headers }).pipe(
       catchError(this.handleError)
@@ -101,43 +90,7 @@
       stylesData: this.getFileStyles(credentials),
       componentsData: this.getFileComponents(credentials)
     }).pipe(
-<<<<<<< HEAD
-      switchMap(({ fileData, stylesData, componentsData }) => {
-        const pages = this.extractPages(fileData);
-        const designTokens = this.extractDesignTokens(stylesData, fileData);
-        const localStyles = this.extractLocalStyles(stylesData, fileData);
-        const extractedComponents = this.extractComponents(componentsData, fileData);
-        
-        const allNodeIds = [
-          ...pages.map(p => p.id),
-          ...extractedComponents.map(c => c.id || c.key),
-          ...this.findAllFrames(fileData)
-        ].filter(id => id && id.trim());
-        
-        if (allNodeIds.length > 0) {
-          return this.getImages(credentials, allNodeIds).pipe(
-            map(imageResponse => ({
-              pages: this.populatePageThumbnails(pages, imageResponse),
-              designTokens,
-              localStyles,
-              components: this.populateComponentThumbnails(extractedComponents, imageResponse),
-              artboards: this.extractAllArtboards(fileData, imageResponse),
-              fileInfo: this.extractFileInfo(fileData)
-            }))
-          );
-        } else {
-          return of({
-            pages,
-            designTokens,
-            localStyles,
-            components: extractedComponents,
-            artboards: this.extractAllArtboards(fileData, { images: {} }),
-            fileInfo: this.extractFileInfo(fileData)
-          });
-        }
-=======
-
->>>>>>> 27277a29
+
       }),
       catchError(this.handleError)
     );
@@ -155,23 +108,14 @@
           return of([]);
         }
 
-<<<<<<< HEAD
-        const frames: Artboard[] = [];
-=======
-
->>>>>>> 27277a29
+
         
         page.children.forEach(child => {
           if (child.type === 'FRAME' && child.absoluteBoundingBox) {
             frames.push({
               id: child.id,
               name: child.name,
-<<<<<<< HEAD
-              type: 'FRAME',
-              thumbnail: '',
-=======
-
->>>>>>> 27277a29
+
               absoluteBoundingBox: {
                 x: child.absoluteBoundingBox.x,
                 y: child.absoluteBoundingBox.y,
@@ -217,173 +161,7 @@
       'Authorization': `Bearer ${accessToken}`,
       'Content-Type': 'application/json'
     });
-<<<<<<< HEAD
-  }
-
-  private extractPages(fileData: FigmaFileResponse): FigmaPage[] {
-    const pages: FigmaPage[] = [];
-    
-    if (fileData.document.children) {
-      fileData.document.children.forEach(page => {
-        if (page.type === 'CANVAS') {
-          const frameChildren = page.children?.filter(child => child.type === 'FRAME') || [];
-          
-          pages.push({
-            id: page.id,
-            name: page.name,
-            thumbnail: '',
-            children: frameChildren
-          });
-        }
-      });
-    }
-    
-    return pages;
-  }
-
-  private extractDesignTokens(stylesData: any, fileData: FigmaFileResponse): DesignToken[] {
-    const tokens: DesignToken[] = [];
-    
-    if (stylesData && stylesData.meta && stylesData.meta.styles) {
-      Object.values(stylesData.meta.styles).forEach((style: any) => {
-        if (style.style_type === 'FILL') {
-          tokens.push({
-            type: 'color',
-            name: style.name,
-            value: this.extractColorValue(style),
-            description: style.description || '',
-            category: this.categorizeToken(style.name)
-          });
-        }
-      });
-    }
-    
-    return tokens;
-  }
-
-  private extractLocalStyles(stylesData: any, fileData: FigmaFileResponse): LocalStyle[] {
-    const localStyles: LocalStyle[] = [];
-    
-    if (stylesData && stylesData.meta && stylesData.meta.styles) {
-      Object.values(stylesData.meta.styles).forEach((style: any) => {
-        localStyles.push({
-          id: style.node_id,
-          name: style.name,
-          type: style.style_type as 'FILL' | 'TEXT' | 'EFFECT',
-          description: style.description || '',
-          styleType: style.style_type
-        });
-      });
-    }
-    
-    return localStyles;
-  }
-
-  private extractComponents(componentsData: any, fileData: FigmaFileResponse): FigmaComponent[] {
-    const components: FigmaComponent[] = [];
-    
-    if (componentsData && componentsData.meta && componentsData.meta.components) {
-      Object.values(componentsData.meta.components).forEach((component: any) => {
-        components.push({
-          id: component.node_id,
-          key: component.key,
-          name: component.name,
-          description: component.description || '',
-          documentationLinks: [],
-          thumbnail: '',
-          variants: [],
-          properties: []
-        });
-      });
-    }
-    
-    return components;
-  }
-
-=======
-  }
-
-  private extractPages(fileData: FigmaFileResponse): FigmaPage[] {
-    const pages: FigmaPage[] = [];
-    
-    if (fileData.document.children) {
-      fileData.document.children.forEach(page => {
-        if (page.type === 'CANVAS') {
-          const frameChildren = page.children?.filter(child => child.type === 'FRAME') || [];
-          
-          pages.push({
-            id: page.id,
-            name: page.name,
-            thumbnail: '',
-            children: frameChildren
-          });
-        }
-      });
-    }
-    
-    return pages;
-  }
-
-  private extractDesignTokens(stylesData: any, fileData: FigmaFileResponse): DesignToken[] {
-    const tokens: DesignToken[] = [];
-    
-    if (stylesData && stylesData.meta && stylesData.meta.styles) {
-      Object.values(stylesData.meta.styles).forEach((style: any) => {
-        if (style.style_type === 'FILL') {
-          tokens.push({
-            type: 'color',
-            name: style.name,
-            value: this.extractColorValue(style),
-            description: style.description || '',
-            category: this.categorizeToken(style.name)
-          });
-        }
-      });
-    }
-    
-    return tokens;
-  }
-
-  private extractLocalStyles(stylesData: any, fileData: FigmaFileResponse): LocalStyle[] {
-    const localStyles: LocalStyle[] = [];
-    
-    if (stylesData && stylesData.meta && stylesData.meta.styles) {
-      Object.values(stylesData.meta.styles).forEach((style: any) => {
-        localStyles.push({
-          id: style.node_id,
-          name: style.name,
-          type: style.style_type as 'FILL' | 'TEXT' | 'EFFECT',
-          description: style.description || '',
-          styleType: style.style_type
-        });
-      });
-    }
-    
-    return localStyles;
-  }
-
-  private extractComponents(componentsData: any, fileData: FigmaFileResponse): FigmaComponent[] {
-    const components: FigmaComponent[] = [];
-    
-    if (componentsData && componentsData.meta && componentsData.meta.components) {
-      Object.values(componentsData.meta.components).forEach((component: any) => {
-        components.push({
-          id: component.node_id,
-          key: component.key,
-          name: component.name,
-          description: component.description || '',
-          documentationLinks: [],
-          thumbnail: '',
-          variants: [],
-          properties: []
-        });
-      });
-    }
-    
-    return components;
-  }
-
->>>>>>> 27277a29
+
   private findAllFrames(fileData: FigmaFileResponse): string[] {
     const frameIds: string[] = [];
     const MAX_FRAMES = 200;
